--- conflicted
+++ resolved
@@ -6,14 +6,7 @@
 #![warn(missing_docs, clippy::pedantic)]
 #![cfg_attr(feature = "strict", deny(warnings))]
 
-<<<<<<< HEAD
-use genawaiter::{
-    rc::{yielder_fn_rc, Co, Gen},
-    yield_,
-};
-=======
 use genawaiter::{rc::{Co, Gen}};
->>>>>>> d187a6e1
 
 async fn odd_numbers_less_than_ten(co: Co<i32>) {
     for n in (1..).step_by(2).take_while(|&n| n < 10) {
@@ -38,15 +31,6 @@
     assert_eq!(xs, [1, 3, 5, 7, 9]);
 }
 
-<<<<<<< HEAD
-#[cfg(feature = "genawaiter_proc_macro")]
-#[test]
-fn rc_proc_macro_fn() {
-    #[yielder_fn_rc(u8)]
-    async fn odds() {
-        for n in (1_u8..).step_by(2).take_while(|&n| n < 10) {
-            yield_!(n);
-=======
 #[cfg(feature = "proc_macro")]
 #[test]
 fn rc_proc_macro_fn() {
@@ -55,7 +39,6 @@
     async fn odds() {
         for n in (1_u8..).step_by(2).take_while(|&n| n < 10) {
             genawaiter::yield_!(n);
->>>>>>> d187a6e1
         }
     }
     let gen = Gen::new(odds);
