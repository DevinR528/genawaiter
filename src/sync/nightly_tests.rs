// These tests can't be parsed on non-nightly compilers, so move them to a
// separate file.

use crate::{
    ops::GeneratorState,
<<<<<<< HEAD
    sync::{yielder_cls_sync, Gen},
    yield_,
=======
    sync::Gen,
>>>>>>> d187a6e1
};

#[test]
fn async_closure() {
    let mut gen = Gen::new(async move |co| {
        co.yield_(10).await;
        "done"
    });
    assert_eq!(gen.resume(), GeneratorState::Yielded(10));
    assert_eq!(gen.resume(), GeneratorState::Complete("done"));
}<|MERGE_RESOLUTION|>--- conflicted
+++ resolved
@@ -3,12 +3,7 @@
 
 use crate::{
     ops::GeneratorState,
-<<<<<<< HEAD
-    sync::{yielder_cls_sync, Gen},
-    yield_,
-=======
     sync::Gen,
->>>>>>> d187a6e1
 };
 
 #[test]
